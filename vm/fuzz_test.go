package vm

import (
	"log"
	"testing"

	"github.com/bazo-blockchain/bazo-miner/protocol"
)

// Function generates random bytes, if an exception occurs, it is catched and printed out with the random bytes,
// so the specific failing test can be recreated
func Fuzz() {
<<<<<<< HEAD
	code := protocol.RandomBytes()
	vm := NewTestVM(code)
	vm.context.MaxGasAmount = 10000
	vm.context.ContractAccount.Contract = code
=======
	code := RandomBytes()
	vm := NewTestVM([]byte{})
	mc := NewMockContext(code)
	mc.Fee = 10000
	vm.context = mc
>>>>>>> be945565

	defer func() {
		if err := recover(); err != nil {
			log.Println("Execution failed", err, code)
		}
	}()

	vm.Exec(false)
}

func TestFuzz(t *testing.T) {
	for i := 0; i <= 5000000; i++ {
		Fuzz()
	}
}<|MERGE_RESOLUTION|>--- conflicted
+++ resolved
@@ -10,18 +10,11 @@
 // Function generates random bytes, if an exception occurs, it is catched and printed out with the random bytes,
 // so the specific failing test can be recreated
 func Fuzz() {
-<<<<<<< HEAD
 	code := protocol.RandomBytes()
-	vm := NewTestVM(code)
-	vm.context.MaxGasAmount = 10000
-	vm.context.ContractAccount.Contract = code
-=======
-	code := RandomBytes()
 	vm := NewTestVM([]byte{})
 	mc := NewMockContext(code)
 	mc.Fee = 10000
 	vm.context = mc
->>>>>>> be945565
 
 	defer func() {
 		if err := recover(); err != nil {
