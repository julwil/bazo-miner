--- conflicted
+++ resolved
@@ -552,12 +552,7 @@
 		case SLOAD:
 			index, err := vm.fetch()
 
-<<<<<<< HEAD
-			if err != nil {
-				vm.evaluationStack.Push(StrToBigInt(err.Error()))
-=======
 			if !vm.checkErrors(err) {
->>>>>>> c7af0c48
 				return false
 			}
 
