package vm

import (
	"crypto/ecdsa"
	"crypto/elliptic"
	"errors"
	"fmt"
	"math/big"

	"encoding/binary"

	"golang.org/x/crypto/sha3"
)

type Context interface {
	GetContract() []byte
	GetContractVariable(index int) ([]byte, error)
	SetContractVariable(index int, value []byte) error
	GetAddress() [64]byte
	GetIssuer() [32]byte
	GetBalance() uint64
	GetSender() [32]byte
	GetAmount() uint64
	GetTransactionData() []byte
	GetFee() uint64
	GetSig1() [64]byte
}

type VM struct {
	code            []byte
	pc              int // Program counter
	evaluationStack *Stack
	callStack       *CallStack
	context         Context
}

func NewVM(context Context) VM {
	return VM{
		code:            []byte{},
		pc:              0,
		evaluationStack: NewStack(),
		callStack:       NewCallStack(),
		context:         context,
	}
}

func NewTestVM(byteCode []byte) VM {
	return VM{
		code:            []byte{},
		pc:              0,
		evaluationStack: NewStack(),
		callStack:       NewCallStack(),
		context:         NewMockContext(byteCode),
	}
}

// Private function, that can be activated by Exec call, useful for debugging
func (vm *VM) trace() {
	stack := vm.evaluationStack
	addr := vm.pc

	byteCode := int(vm.code[vm.pc])
	if len(OpCodes) <= byteCode {
		stack.Push([]byte("Trace: invalid opcode "))
		return
	}
	opCode := OpCodes[byteCode]

	var args []byte

	switch opCode.Name {
	case "push":
		nargs := int(vm.code[vm.pc+1])

		if vm.pc+nargs < (len(vm.code) - vm.pc) {
			args = vm.code[vm.pc+2 : vm.pc+nargs+3]
			fmt.Printf("%04d: %-6s %-10v %v\n", addr, opCode.Name, ByteArrayToInt(args), stack)
		}

		//TODO - Fix CALLEXT case, leads to index out of bounds exception
	/*case "callext":
	address := vm.code[vm.pc+1 : vm.pc+33]
	functionHash := vm.code[vm.pc+33 : vm.pc+37]
	nargs := int(vm.code[vm.pc+37])

	fmt.Printf("%04d: %-6s %x %x %v %v\n", addr, opCode.Name, address, functionHash, nargs, stack)
	*/

	case "newarr":
	case "arrappend":
	case "arrinsert":
	case "arrremove":
	case "arrat":
		args = vm.code[vm.pc+1 : vm.pc+opCode.Nargs+1]
		fmt.Printf("%04d: %-6s %v ", addr, opCode.Name, args)

		for _, e := range stack.Stack {
			fmt.Printf("[%# x]", e)
			fmt.Printf(" ")
		}

		fmt.Printf("\n")

	default:
		args = vm.code[vm.pc+1 : vm.pc+opCode.Nargs+1]
		fmt.Printf("%04d: %-6s %v %v\n", addr, opCode.Name, args, stack)
	}
}

func (vm *VM) Exec(trace bool) bool {

	vm.code = vm.context.GetContract()

	if len(vm.code) > 100000 {
		vm.evaluationStack.Push([]byte("vm.exec(): Instruction set to big"))
		return false
	}

	fee := vm.context.GetFee()

	// Infinite Loop until return called
	for {
		if trace {
			vm.trace()
		}

		// Fetch
		byteCode, err := vm.fetch("vm.exec()")
		if err != nil {
			vm.evaluationStack.Push([]byte("vm.exec(): " + err.Error()))
			return false
		}
		// Return false if instruction is not an opCode
		if len(OpCodes) <= int(byteCode) {
			vm.evaluationStack.Push([]byte("vm.exec(): Not a valid opCode"))
			return false
		}

		opCode := OpCodes[byteCode]
		// Subtract gas used for operation
		if fee < opCode.gasPrice {
			vm.evaluationStack.Push([]byte("vm.exec(): out of gas"))
			return false
		} else {
			fee -= opCode.gasPrice
		}

		// Decode
		switch opCode.code {

		case PUSH:
			arg, errArg1 := vm.fetch(opCode.Name)
			byteCount := int(arg) + 1 // Amount of bytes pushed, maximum amount of bytes that can be pushed is 256
			bytes, errArg2 := vm.fetchMany(opCode.Name, byteCount)

			if !vm.checkErrors(opCode.Name, errArg1, errArg2) {
				return false
			}

			err = vm.evaluationStack.Push(bytes)

			if err != nil {
				vm.evaluationStack.Push([]byte(opCode.Name + ": " + err.Error()))
				return false
			}

		case DUP:
			tos, err := vm.evaluationStack.PeekBytes()
			if err != nil {
				vm.evaluationStack.Push([]byte(opCode.Name + ": " + err.Error()))
				return false
			}

			err = vm.evaluationStack.Push(tos)
			if err != nil {
				vm.evaluationStack.Push([]byte(opCode.Name + ": " + err.Error()))
				return false
			}

		case ROLL:
			arg, err := vm.fetch(opCode.Name) // arg shows how many have to be rolled
			index := vm.evaluationStack.GetLength() - (int(arg) + 2)

			if !vm.checkErrors(opCode.Name, err) {
				return false
			}

			if index != -1 {
				if int(arg) >= vm.evaluationStack.GetLength() {
					vm.evaluationStack.Push([]byte(opCode.Name + ": index out of bounds"))
					return false
				}

				newTos, err := vm.evaluationStack.PopIndexAt(index)

				if err != nil {
					vm.evaluationStack.Push([]byte(opCode.Name + ": " + err.Error()))
					return false
				}

				err = vm.evaluationStack.Push(newTos)

				if err != nil {
					vm.evaluationStack.Push([]byte(opCode.Name + ": " + err.Error()))
					return false
				}
			}

		case POP:
			_, rerr := vm.evaluationStack.Pop()
			if !vm.checkErrors(opCode.Name, rerr) {
				return false
			}

		case ADD:
			right, rerr := SignedBigIntConversion(vm.evaluationStack.Pop())
			left, lerr := SignedBigIntConversion(vm.evaluationStack.Pop())

			if !vm.checkErrors(opCode.Name, rerr, lerr) {
				return false
			}

			left.Add(&left, &right)
			err := vm.evaluationStack.Push(SignedByteArrayConversion(left))

			if err != nil {
				vm.evaluationStack.Push([]byte(opCode.Name + ": " + err.Error()))
				return false
			}

		case SUB:
			right, rerr := SignedBigIntConversion(vm.evaluationStack.Pop())
			left, lerr := SignedBigIntConversion(vm.evaluationStack.Pop())

			if !vm.checkErrors(opCode.Name, rerr, lerr) {
				return false
			}

			left.Sub(&left, &right)
			err := vm.evaluationStack.Push(SignedByteArrayConversion(left))

			if err != nil {
				vm.evaluationStack.Push([]byte(opCode.Name + ": " + err.Error()))
				return false
			}

		case MULT:
			right, rerr := SignedBigIntConversion(vm.evaluationStack.Pop())
			left, lerr := SignedBigIntConversion(vm.evaluationStack.Pop())

			if !vm.checkErrors(opCode.Name, rerr, lerr) {
				return false
			}

			left.Mul(&left, &right)
			err := vm.evaluationStack.Push(SignedByteArrayConversion(left))

			if err != nil {
				vm.evaluationStack.Push([]byte(opCode.Name + ": " + err.Error()))
				return false
			}

		case DIV:
			right, rerr := SignedBigIntConversion(vm.evaluationStack.Pop())
			left, lerr := SignedBigIntConversion(vm.evaluationStack.Pop())

			if !vm.checkErrors(opCode.Name, rerr, lerr) {
				return false
			}

			if right.Cmp(big.NewInt(0)) == 0 {
				vm.evaluationStack.Push([]byte(opCode.Name + ": Division by Zero"))
				return false
			}

			left.Div(&left, &right)
			err := vm.evaluationStack.Push(SignedByteArrayConversion(left))

			if err != nil {
				vm.evaluationStack.Push([]byte(opCode.Name + ": " + err.Error()))
				return false
			}

		case MOD:
			right, rerr := SignedBigIntConversion(vm.evaluationStack.Pop())
			left, lerr := SignedBigIntConversion(vm.evaluationStack.Pop())

			if !vm.checkErrors(opCode.Name, rerr, lerr) {
				return false
			}

			if right.Cmp(big.NewInt(0)) == 0 {
				vm.evaluationStack.Push([]byte(opCode.Name + ": Division by Zero"))
				return false
			}

			left.Mod(&left, &right)
			err := vm.evaluationStack.Push(SignedByteArrayConversion(left))

			if err != nil {
				vm.evaluationStack.Push([]byte(opCode.Name + ": " + err.Error()))
				return false
			}

		case NEG:
			tos, err := SignedBigIntConversion(vm.evaluationStack.Pop())

			if err != nil {
				vm.evaluationStack.Push([]byte(opCode.Name + ": " + err.Error()))
				return false
			}

			tos.Neg(&tos)

			vm.evaluationStack.Push(SignedByteArrayConversion(tos))

		case EQ:
			right, rerr := UnsignedBigIntConversion(vm.evaluationStack.Pop())
			left, lerr := UnsignedBigIntConversion(vm.evaluationStack.Pop())
			if !vm.checkErrors(opCode.Name, rerr, lerr) {
				return false
			}

			result := left.Cmp(&right) == 0
			vm.evaluationStack.Push(BoolToByteArray(result))

		case NEQ:
			right, rerr := UnsignedBigIntConversion(vm.evaluationStack.Pop())
			left, lerr := UnsignedBigIntConversion(vm.evaluationStack.Pop())
			if !vm.checkErrors(opCode.Name, rerr, lerr) {
				return false
			}

			result := left.Cmp(&right) != 0
			vm.evaluationStack.Push(BoolToByteArray(result))

		case LT:
			right, rerr := SignedBigIntConversion(vm.evaluationStack.Pop())
			left, lerr := SignedBigIntConversion(vm.evaluationStack.Pop())
			if !vm.checkErrors(opCode.Name, rerr, lerr) {
				return false
			}

			result := left.Cmp(&right) == -1
			vm.evaluationStack.Push(BoolToByteArray(result))

		case GT:
			right, rerr := SignedBigIntConversion(vm.evaluationStack.Pop())
			left, lerr := SignedBigIntConversion(vm.evaluationStack.Pop())
			if !vm.checkErrors(opCode.Name, rerr, lerr) {
				return false
			}

			result := left.Cmp(&right) == 1
			vm.evaluationStack.Push(BoolToByteArray(result))

		case LTE:
			right, rerr := SignedBigIntConversion(vm.evaluationStack.Pop())
			left, lerr := SignedBigIntConversion(vm.evaluationStack.Pop())
			if !vm.checkErrors(opCode.Name, rerr, lerr) {
				return false
			}

			result := left.Cmp(&right) == -1 || left.Cmp(&right) == 0
			vm.evaluationStack.Push(BoolToByteArray(result))

		case GTE:
			right, rerr := SignedBigIntConversion(vm.evaluationStack.Pop())
			left, lerr := SignedBigIntConversion(vm.evaluationStack.Pop())
			if !vm.checkErrors(opCode.Name, rerr, lerr) {
				return false
			}

			result := left.Cmp(&right) == 1 || left.Cmp(&right) == 0
			vm.evaluationStack.Push(BoolToByteArray(result))

		case SHIFTL:
			nrOfShifts, errArg := vm.fetch(opCode.Name)
			tos, errStack := SignedBigIntConversion(vm.evaluationStack.Pop())

			if !vm.checkErrors(opCode.Name, errArg, errStack) {
				return false
			}

			tos.Lsh(&tos, uint(nrOfShifts))
			err = vm.evaluationStack.Push(SignedByteArrayConversion(tos))

			if err != nil {
				vm.evaluationStack.Push([]byte(opCode.Name + ": " + err.Error()))
				return false
			}

		case SHIFTR:
			nrOfShifts, errArg := vm.fetch(opCode.Name)
			tos, errStack := SignedBigIntConversion(vm.evaluationStack.Pop())

			if !vm.checkErrors(opCode.Name, errArg, errStack) {
				return false
			}

			tos.Rsh(&tos, uint(nrOfShifts))
			err = vm.evaluationStack.Push(SignedByteArrayConversion(tos))

			if err != nil {
				vm.evaluationStack.Push([]byte(opCode.Name + ": " + err.Error()))
				return false
			}

		case NOP:
			_, err := vm.fetch(opCode.Name)

			if err != nil {
				vm.evaluationStack.Push([]byte(opCode.Name + ": " + err.Error()))
				return false
			}

		case JMP:
			nextInstruction, err := vm.fetchMany(opCode.Name, 2)

			if !vm.checkErrors(opCode.Name, err) {
				return false
			}

			var jumpTo big.Int
			jumpTo.SetBytes(nextInstruction)

			vm.pc = int(jumpTo.Int64())

		case JMPIF:
			nextInstruction, errArg := vm.fetchMany(opCode.Name, 2)
			right, errStack := vm.evaluationStack.Pop()
			if !vm.checkErrors(opCode.Name, errArg, errStack) {
				return false
			}

			if ByteArrayToBool(right) {
				vm.pc = ByteArrayToInt(nextInstruction)
			}

		case CALL:
			returnAddressBytes, errArg1 := vm.fetchMany(opCode.Name, 2) // Shows where to jump after executing
			argsToLoad, errArg2 := vm.fetch(opCode.Name)                // Shows how many elements have to be popped from evaluationStack

			if !vm.checkErrors(opCode.Name, errArg1, errArg2) {
				return false
			}

			var returnAddress big.Int
			returnAddress.SetBytes(returnAddressBytes)

			if int(returnAddress.Int64()) == 0 || int(returnAddress.Int64()) > len(vm.code) {
				vm.evaluationStack.Push([]byte(opCode.Name + ": ReturnAddress out of bounds"))
				return false
			}

			frame := &Frame{returnAddress: vm.pc, variables: make(map[int]big.Int)}

			for i := int(argsToLoad) - 1; i >= 0; i-- {
				frame.variables[i], err = UnsignedBigIntConversion(vm.evaluationStack.Pop())
				if err != nil {
					vm.evaluationStack.Push([]byte(opCode.Name + ": " + err.Error()))
					return false
				}
			}

			vm.callStack.Push(frame)
			vm.pc = int(returnAddress.Int64())

		case CALLIF:
			returnAddressBytes, errArg1 := vm.fetchMany(opCode.Name, 2) // Shows where to jump after executing
<<<<<<< HEAD
			argsToLoad, errArg2 := vm.fetch(opCode.Name)                // Shows how many elements have to be popped from evaluationStack
			right, errStack := ConvertToBigInt(vm.evaluationStack.PopBytes())
=======
			argsToLoad, errArg2 := vm.fetch(opCode.Name)              // Shows how many elements have to be popped from evaluationStack
			right, errStack := vm.evaluationStack.Pop()
>>>>>>> 781ece6f

			if !vm.checkErrors(opCode.Name, errArg1, errArg2, errStack) {
				return false
			}

			if ByteArrayToBool(right) {
				var returnAddress big.Int
				returnAddress.SetBytes(returnAddressBytes)

				if int(returnAddress.Int64()) == 0 || int(returnAddress.Int64()) > len(vm.code) {
					vm.evaluationStack.Push([]byte(opCode.Name + ": ReturnAddress out of bounds"))
					return false
				}

				frame := &Frame{returnAddress: vm.pc, variables: make(map[int]big.Int)}

				for i := int(argsToLoad) - 1; i >= 0; i-- {
					frame.variables[i], err = UnsignedBigIntConversion(vm.evaluationStack.Pop())
					if err != nil {
						vm.evaluationStack.Push([]byte(opCode.Name + ": " + err.Error()))
						return false
					}
				}
				vm.callStack.Push(frame)
				vm.pc = int(returnAddress.Int64())
			}

		case CALLEXT:
			transactionAddress, errArg1 := vm.fetchMany(opCode.Name, 32) // Addresses are 32 bytes (var name: transactionAddress)
			functionHash, errArg2 := vm.fetchMany(opCode.Name, 4)        // Function hash identifies function in external smart contract, first 4 byte of SHA3 hash (var name: functionHash)
			argsToLoad, errArg3 := vm.fetch(opCode.Name)                 // Shows how many arguments to pop from stack and pass to external function (var name: argsToLoad)

			if !vm.checkErrors(opCode.Name, errArg1, errArg2, errArg3) {
				return false
			}

			fmt.Sprint("CALLEXT", transactionAddress, functionHash, argsToLoad)
			//TODO: Invoke new transaction with function hash and arguments, waiting for integration in bazo blockchain to finish

		case RET:
			callstackTos, err := vm.callStack.Peek()

			if !vm.checkErrors(opCode.Name, err) {
				return false
			}

			vm.callStack.Pop()
			vm.pc = callstackTos.returnAddress

		case SIZE:
			element, err := vm.evaluationStack.Pop()
			if err != nil {
				vm.evaluationStack.Push([]byte(opCode.Name + ": " + err.Error()))
				return false
			}

			size := UInt64ToByteArray(uint64(len(element)))

			err = vm.evaluationStack.Push(size)
			if err != nil {
				vm.evaluationStack.Push([]byte(opCode.Name + ": " + err.Error()))
				return false
			}

		case SSTORE:
			index, errArgs := vm.fetch(opCode.Name)
			value, errStack := vm.evaluationStack.Pop()
			if !vm.checkErrors(opCode.Name, errArgs, errStack) {
				return false
			}

			err = vm.context.SetContractVariable(int(index), value)
			if err != nil {
				vm.evaluationStack.Push([]byte(opCode.Name + ": " + err.Error()))
				return false
			}

		case STORE:
			address, errArgs := vm.fetch(opCode.Name)
			right, errStack := SignedBigIntConversion(vm.evaluationStack.Pop())

			if !vm.checkErrors(opCode.Name, errArgs, errStack) {
				return false
			}

			callstackTos, err := vm.callStack.Peek()

			if err != nil {
				vm.evaluationStack.Push([]byte(opCode.Name + ": " + err.Error()))
				return false
			}

			callstackTos.variables[int(address)] = right

		case SLOAD:
			index, err := vm.fetch(opCode.Name)
			if !vm.checkErrors(opCode.Name, err) {
				return false
			}

			value, err := vm.context.GetContractVariable(int(index))
			if err != nil {
				vm.evaluationStack.Push([]byte(opCode.Name + ": " + err.Error()))
				return false
			}

			err = vm.evaluationStack.Push(value)
			if err != nil {
				vm.evaluationStack.Push([]byte(opCode.Name + ": " + err.Error()))
				return false
			}

		case LOAD:
			address, errArg := vm.fetch(opCode.Name)
			callstackTos, errCallStack := vm.callStack.Peek()

			if !vm.checkErrors(opCode.Name, errArg, errCallStack) {
				return false
			}

			val := callstackTos.variables[int(address)]

			err := vm.evaluationStack.Push(SignedByteArrayConversion(val))

			if err != nil {
				vm.evaluationStack.Push([]byte(opCode.Name + ": " + err.Error()))
				return false
			}

		case ADDRESS:
			address := vm.context.GetAddress()
			err := vm.evaluationStack.Push(address[:])

			if err != nil {
				vm.evaluationStack.Push([]byte(opCode.Name + ": " + err.Error()))
				return false
			}

		case ISSUER:
			issuer := vm.context.GetIssuer()
			err := vm.evaluationStack.Push(issuer[:])

			if err != nil {
				vm.evaluationStack.Push([]byte(opCode.Name + ": " + err.Error()))
				return false
			}

		case BALANCE:
			balance := make([]byte, 8)
			binary.LittleEndian.PutUint64(balance, vm.context.GetBalance())

			err := vm.evaluationStack.Push(balance)

			if err != nil {
				vm.evaluationStack.Push([]byte(opCode.Name + ": " + err.Error()))
				return false
			}

		case CALLER:
			caller := vm.context.GetSender()
			err := vm.evaluationStack.Push(caller[:])

			if err != nil {
				vm.evaluationStack.Push([]byte(opCode.Name + ": " + err.Error()))
				return false
			}

		case CALLVAL:
			value := make([]byte, 8)
			binary.LittleEndian.PutUint64(value, vm.context.GetAmount())

			err := vm.evaluationStack.Push(value[:])

			if err != nil {
				vm.evaluationStack.Push([]byte(opCode.Name + ": " + err.Error()))
				return false
			}

		case CALLDATA:
			td := vm.context.GetTransactionData()
			for i := 0; i < len(td); i++ {
				length := int(td[i]) // Length of parameters

				if len(td)-i-1 <= length {
					vm.evaluationStack.Push([]byte(opCode.Name + ": Index out of bounds"))
					return false
				}

				err := vm.evaluationStack.Push(td[i+1 : i+length+2])

				if err != nil {
					vm.evaluationStack.Push([]byte(opCode.Name + ": " + err.Error()))
					return false
				}

				i += int(td[i]) + 1 // Increase to next parameter length
			}

		case NEWMAP:
			m := NewMap()

			err = vm.evaluationStack.Push(m)
			if err != nil {
				vm.evaluationStack.Push([]byte(opCode.Name + ": " + err.Error()))
				return false
			}

		case MAPHASKEY:
			// TODO: implementation maphaskey
			// Placeholder that doesn't do anything
			_, err := vm.fetch(opCode.Name)

			if err != nil {
				vm.evaluationStack.PushBytes([]byte(opCode.Name + ": " + err.Error()))
				return false
			}

		case MAPPUSH:
			mba, err := vm.evaluationStack.Pop()
			if err != nil {
				vm.evaluationStack.Push([]byte(opCode.Name + ": " + err.Error()))
				return false
			}

			k, err := vm.evaluationStack.Pop()
			if err != nil {
				vm.evaluationStack.Push([]byte(opCode.Name + ": " + err.Error()))
				return false
			}

			v, err := vm.evaluationStack.Pop()
			if err != nil {
				vm.evaluationStack.Push([]byte(opCode.Name + ": " + err.Error()))
				return false
			}

			m, err := MapFromByteArray(mba)
			if err != nil {
				vm.evaluationStack.Push([]byte(opCode.Name + ": " + err.Error()))
				return false
			}

			err = m.Append(k, v)
			if err != nil {
				vm.evaluationStack.Push([]byte(opCode.Name + ": " + err.Error()))
				return false
			}

			err = vm.evaluationStack.Push(m)
			if err != nil {
				vm.evaluationStack.Push([]byte(opCode.Name + ": " + err.Error()))
				return false
			}

		case MAPGETVAL:
			mapAsByteArray, err := vm.evaluationStack.Pop()
			if err != nil {
				vm.evaluationStack.Push([]byte(opCode.Name + ": " + err.Error()))
				return false
			}

			k, err := vm.evaluationStack.Pop()
			if err != nil {
				vm.evaluationStack.Push([]byte(opCode.Name + ": " + err.Error()))
				return false
			}

			m, err := MapFromByteArray(mapAsByteArray)
			if err != nil {
				vm.evaluationStack.Push([]byte(opCode.Name + ": " + err.Error()))
				return false
			}

			v, err := m.GetVal(k)
			if err != nil {
				vm.evaluationStack.Push([]byte(opCode.Name + ": " + err.Error()))
				return false
			}

			err = vm.evaluationStack.Push(v)
			if err != nil {
				vm.evaluationStack.Push([]byte(opCode.Name + ": " + err.Error()))
				return false
			}

		case MAPSETVAL:
			mapAsByteArray, err := vm.evaluationStack.Pop()
			if err != nil {
				vm.evaluationStack.Push([]byte(opCode.Name + ": " + err.Error()))
				return false
			}

			m, err := MapFromByteArray(mapAsByteArray)
			if err != nil {
				vm.evaluationStack.Push([]byte(opCode.Name + ": " + err.Error()))
				return false
			}

			k, err := vm.evaluationStack.Pop()
			if err != nil {
				vm.evaluationStack.Push([]byte(opCode.Name + ": " + err.Error()))
				return false
			}

			v, err := vm.evaluationStack.Pop()
			if err != nil {
				vm.evaluationStack.Push([]byte(opCode.Name + ": " + err.Error()))
				return false
			}

			err = m.SetVal(k, v)
			if err != nil {
				vm.evaluationStack.Push([]byte(opCode.Name + ": " + err.Error()))
				return false
			}

			err = vm.evaluationStack.Push(m)
			if err != nil {
				vm.evaluationStack.Push([]byte(opCode.Name + ": " + err.Error()))
				return false
			}

		case MAPREMOVE:
			mapAsByteArray, err := vm.evaluationStack.Pop()
			if err != nil {
				vm.evaluationStack.Push([]byte(opCode.Name + ": " + err.Error()))
				return false
			}

			k, err := vm.evaluationStack.Pop()
			if err != nil {
				vm.evaluationStack.Push([]byte(opCode.Name + ": " + err.Error()))
				return false
			}

			m, err := MapFromByteArray(mapAsByteArray)
			if err != nil {
				vm.evaluationStack.Push([]byte(opCode.Name + ": " + err.Error()))
				return false
			}

			err = m.Remove(k)
			if err != nil {
				vm.evaluationStack.Push([]byte(opCode.Name + ": " + err.Error()))
				return false
			}

			err = vm.evaluationStack.Push(m)
			if err != nil {
				vm.evaluationStack.Push([]byte(opCode.Name + ": " + err.Error()))
				return false
			}

		case NEWARR:
			a := NewArray()
			vm.evaluationStack.Push(a)

		case ARRAPPEND:
			v, verr := vm.evaluationStack.Pop()
			a, aerr := vm.evaluationStack.Pop()
			if !vm.checkErrors(opCode.Name, verr, aerr) {
				return false
			}

			arr, err := ArrayFromByteArray(a)
			if err != nil {
				vm.evaluationStack.Push([]byte(opCode.Name + ": " + err.Error()))
				return false
			}

			err = arr.Append(v)
			if err != nil {
				vm.evaluationStack.Push([]byte(opCode.Name + ": Invalid argument size of ARRAPPEND"))
				return false
			}

			err = vm.evaluationStack.Push(arr)
			if err != nil {
				vm.evaluationStack.Push([]byte(opCode.Name + ": " + err.Error()))
				return false
			}

		case ARRINSERT:
			i, err := vm.evaluationStack.Pop()
			if err != nil {
				vm.evaluationStack.Push([]byte(opCode.Name + ": " + err.Error()))
				return false
			}

			if len(i) > 2 {
				vm.evaluationStack.Push([]byte(opCode.Name + ": Wrong index size"))
				return false
			}

			element, err := vm.evaluationStack.Pop()
			if err != nil {
				vm.evaluationStack.Push([]byte(opCode.Name + ": " + err.Error()))
				return false
			}

			a, err := vm.evaluationStack.Pop()
			if err != nil {
				vm.evaluationStack.Push([]byte(opCode.Name + ": " + err.Error()))
				return false
			}

			arr, err := ArrayFromByteArray(a)
			if err != nil {
				vm.evaluationStack.Push([]byte(opCode.Name + ": " + err.Error()))
				return false
			}

			index, err := ByteArrayToUI16(i)
			if err != nil {
				vm.evaluationStack.Push([]byte(opCode.Name + ": " + err.Error()))
				return false
			}

			size, err := arr.getSize()
			if err != nil {
				vm.evaluationStack.Push([]byte(opCode.Name + ": " + err.Error()))
				return false
			}

			if index >= size {
				vm.evaluationStack.Push([]byte(opCode.Name + ": Index out of bounds"))
				return false
			}

			err = arr.Insert(index, element)
			if err != nil {
				vm.evaluationStack.Push([]byte(opCode.Name + ": " + err.Error()))
				return false
			}

			err = vm.evaluationStack.Push(arr)
			if err != nil {
				vm.evaluationStack.Push([]byte(opCode.Name + ": " + err.Error()))
				return false
			}

		case ARRREMOVE:
			a, aerr := vm.evaluationStack.Pop()
			ba, errArgs := vm.fetchMany(opCode.Name, 2)
			index, err := ByteArrayToUI16(ba)
			if !vm.checkErrors(opCode.Name, aerr, errArgs, err) {
				return false
			}

			arr, err := ArrayFromByteArray(a)
			if err != nil {
				vm.evaluationStack.Push([]byte(opCode.Name + ": " + err.Error()))
				return false
			}

			err = arr.Remove(index)
			if err != nil {
				vm.evaluationStack.Push([]byte(opCode.Name + ": " + err.Error()))
				return false
			}

			err = vm.evaluationStack.Push(arr)
			if err != nil {
				vm.evaluationStack.Push([]byte(opCode.Name + ": " + err.Error()))
				return false
			}

		case ARRAT:
			a, err := vm.evaluationStack.PeekBytes()
			if err != nil {
				vm.evaluationStack.Push([]byte(opCode.Name + ": " + err.Error()))
				return false
			}

			ba, err := vm.fetchMany(opCode.Name, 2)
			if err != nil {
				vm.evaluationStack.Push([]byte(opCode.Name + ": " + err.Error()))
				return false
			}

			index, err := ByteArrayToUI16(ba)
			if err != nil {
				vm.evaluationStack.Push([]byte(opCode.Name + ": " + err.Error()))
				return false
			}

			arr, err := ArrayFromByteArray(a)
			if err != nil {
				vm.evaluationStack.Push([]byte(opCode.Name + ": " + err.Error()))
				return false
			}

			element, err := arr.At(index)
			if err != nil {
				vm.evaluationStack.Push([]byte(opCode.Name + ": " + err.Error()))
				return false
			}

			err = vm.evaluationStack.Push(element)
			if err != nil {
				vm.evaluationStack.Push([]byte(opCode.Name + ": " + err.Error()))
				return false
			}

		case SHA3:
			right, err := vm.evaluationStack.Pop()
			if err != nil {
				vm.evaluationStack.Push([]byte(opCode.Name + ": " + err.Error()))
				return false
			}

			hasher := sha3.New256()
			hasher.Write(right)
			hash := hasher.Sum(nil)

			err = vm.evaluationStack.Push(hash)
			if err != nil {
				vm.evaluationStack.Push([]byte(opCode.Name + ": " + err.Error()))
				return false
			}

		case CHECKSIG:
			publicKeySig, errArg1 := vm.evaluationStack.Pop() // PubKeySig
			hash, errArg2 := vm.evaluationStack.Pop()         // Hash

			if !vm.checkErrors(opCode.Name, errArg1, errArg2) {
				return false
			}

			if len(publicKeySig) != 64 {
				vm.evaluationStack.Push([]byte(opCode.Name + ": Not a valid address"))
				return false
			}

			if len(hash) != 32 {
				vm.evaluationStack.Push([]byte(opCode.Name + ": Not a valid hash"))
				return false
			}

			pubKey1Sig1, pubKey2Sig1 := new(big.Int), new(big.Int)
			r, s := new(big.Int), new(big.Int)

			pubKey1Sig1.SetBytes(publicKeySig[:32])
			pubKey2Sig1.SetBytes(publicKeySig[32:])

			sig1 := vm.context.GetSig1()
			r.SetBytes(sig1[:32])
			s.SetBytes(sig1[32:])

			pubKey := ecdsa.PublicKey{elliptic.P256(), pubKey1Sig1, pubKey2Sig1}

			result := ecdsa.Verify(&pubKey, hash, r, s)
			vm.evaluationStack.Push(BoolToByteArray(result))

		case ERRHALT:
			return false

		case HALT:
			return true
		}
	}
}

func (vm *VM) fetch(errorLocation string) (element byte, err error) {
	tempPc := vm.pc
	if len(vm.code) > tempPc {
		vm.pc++
		return vm.code[tempPc], nil
	} else {
		return 0, errors.New("instructionSet out of bounds")
	}
}

func (vm *VM) fetchMany(errorLocation string, argument int) (elements []byte, err error) {
	tempPc := vm.pc
	if len(vm.code)-tempPc > argument {
		vm.pc += argument
		return vm.code[tempPc : tempPc+argument], nil
	} else {
		return []byte{}, errors.New("instructionSet out of bounds")
	}
}

func (vm *VM) checkErrors(errorLocation string, errors ...error) bool {
	for i, err := range errors {
		if err != nil {
			vm.evaluationStack.Push([]byte(errorLocation + ": " + errors[i].Error()))
			return false
		}
	}
	return true
}

func (vm *VM) GetErrorMsg() string {
	tos, err := vm.evaluationStack.PeekBytes()
	if err != nil {
		return "Peek on empty Stack"
	}
	return string(tos)
}<|MERGE_RESOLUTION|>--- conflicted
+++ resolved
@@ -468,13 +468,8 @@
 
 		case CALLIF:
 			returnAddressBytes, errArg1 := vm.fetchMany(opCode.Name, 2) // Shows where to jump after executing
-<<<<<<< HEAD
 			argsToLoad, errArg2 := vm.fetch(opCode.Name)                // Shows how many elements have to be popped from evaluationStack
-			right, errStack := ConvertToBigInt(vm.evaluationStack.PopBytes())
-=======
-			argsToLoad, errArg2 := vm.fetch(opCode.Name)              // Shows how many elements have to be popped from evaluationStack
 			right, errStack := vm.evaluationStack.Pop()
->>>>>>> 781ece6f
 
 			if !vm.checkErrors(opCode.Name, errArg1, errArg2, errStack) {
 				return false
@@ -688,7 +683,7 @@
 			_, err := vm.fetch(opCode.Name)
 
 			if err != nil {
-				vm.evaluationStack.PushBytes([]byte(opCode.Name + ": " + err.Error()))
+				vm.evaluationStack.Push([]byte(opCode.Name + ": " + err.Error()))
 				return false
 			}
 
