--- conflicted
+++ resolved
@@ -1536,11 +1536,7 @@
 
 func TestVm_Exec_FuzzReproduction_ContextOpCode2(t *testing.T) {
 	code := []byte{
-<<<<<<< HEAD
 		ADDRESS, CALLER, ARRAPPEND,
-=======
-		ADDRESS, CALLER, 40,
->>>>>>> b9a9d339
 	}
 
 	vm := NewTestVM([]byte{})
