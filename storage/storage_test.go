package storage

import (
	"fmt"
	"math/rand"
	"testing"
	"time"

	"github.com/bazo-blockchain/bazo-miner/protocol"
)

//In-memory, k/v storage is tested with the test below
func TestReadWriteDeleteTx(t *testing.T) {

	rand := rand.New(rand.NewSource(time.Now().Unix()))

	accAHash := protocol.SerializeHashContent(accA.Address)
	accBHash := protocol.SerializeHashContent(accB.Address)

	var hashFundsSlice []*protocol.FundsTx
	var hashAccSlice []*protocol.AccTx
	var hashConfigSlice []*protocol.ConfigTx

	testsize := 1000

	loopMax := testsize
	for i := 0; i < loopMax; i++ {
<<<<<<< HEAD
		tx, _ := protocol.ConstrFundsTx(0x01, rand.Uint64()%100000+1, rand.Uint64()%10+1, uint32(i), accAHash, accBHash, &PrivKeyA, nil)
=======
		tx, _ := protocol.ConstrFundsTx(0x01, rand.Uint64()%100000+1, rand.Uint64()%10+1, uint32(i), accAHash, accBHash, &PrivKeyA, nil, nil)
>>>>>>> af37dd39
		WriteOpenTx(tx)
		hashFundsSlice = append(hashFundsSlice, tx)
	}

	loopMax = testsize
	nullAddress := [64]byte{}
	for i := 0; i < 1000; i++ {
<<<<<<< HEAD
		tx, _, _ := protocol.ConstrAccTx(0, rand.Uint64()%100+1, nullAddress, &RootPrivKey)
=======
		tx, _, _ := protocol.ConstrAccTx(0, rand.Uint64()%100+1, nullAddress, &RootPrivKey, nil, nil)
>>>>>>> af37dd39
		tx.Hash()
		WriteOpenTx(tx)
		hashAccSlice = append(hashAccSlice, tx)
	}

	//Restricted to 256, because the number of configTxs is stored in a uint8 in blocks
	loopMax = 256
	for cnt := 0; cnt < loopMax; cnt++ {
		tx, _ := protocol.ConstrConfigTx(uint8(rand.Uint32()%256), uint8(rand.Uint32()%5+1), rand.Uint64()%2342873423, rand.Uint64()%1000+1, uint8(cnt), &RootPrivKey)
		hashConfigSlice = append(hashConfigSlice, tx)
		WriteOpenTx(tx)
	}

	for _, tx := range hashFundsSlice {
		if ReadOpenTx(tx.Hash()) == nil {
			t.Errorf("Error writing transaction hash: %x\n", tx)
		}
	}

	for _, tx := range hashAccSlice {
		if ReadOpenTx(tx.Hash()) == nil {
			t.Errorf("Error writing transaction hash: %x\n", tx)
		}
	}

	for _, tx := range hashConfigSlice {
		if ReadOpenTx(tx.Hash()) == nil {
			t.Errorf("Error writing transaction hash: %x\n", tx)
		}
	}

	//Read all open txs, received in random order
	opentxs := ReadAllOpenTxs()

	//Comparing the total number of txs should be enough
	lenTotalTxs := len(hashConfigSlice) + len(hashFundsSlice) + len(hashAccSlice)
	if len(opentxs) != lenTotalTxs {
		errorMsg := fmt.Sprintf("ReadAllOpenTxs() returned an invalid list of transactions\n"+
			" (open: %d, total %d)\n", len(opentxs), lenTotalTxs)
		t.Error(errorMsg)
	}

	//Deleting open txs
	for _, tx := range hashFundsSlice {
		DeleteOpenTx(tx)
	}

	for _, tx := range hashAccSlice {
		DeleteOpenTx(tx)
	}

	for _, tx := range hashConfigSlice {
		DeleteOpenTx(tx)
	}

	//Make sure all txs are actually deleted
	for _, tx := range hashFundsSlice {
		if ReadOpenTx(tx.Hash()) != nil {
			t.Errorf("Error deleting transaction hash: %x\n", tx)
		}
	}

	for _, tx := range hashAccSlice {
		if ReadOpenTx(tx.Hash()) != nil {
			t.Errorf("Error deleting transaction hash: %x\n", tx)
		}
	}

	for _, tx := range hashConfigSlice {
		if ReadOpenTx(tx.Hash()) != nil {
			t.Errorf("Error deleting transaction hash: %x\n", tx)
		}
	}

	//Same with k/v-based closed tx storage
	for _, tx := range hashAccSlice {
		WriteClosedTx(tx)
	}

	for _, tx := range hashFundsSlice {
		WriteClosedTx(tx)
	}

	for _, tx := range hashConfigSlice {
		WriteClosedTx(tx)
	}

	for _, tx := range hashAccSlice {
		if ReadClosedTx(tx.Hash()) == nil {
			t.Errorf("Error writing to k/v storage: %x\n", tx)
		}
	}

	for _, tx := range hashFundsSlice {
		if ReadClosedTx(tx.Hash()) == nil {
			t.Errorf("Error writing to k/v storage: %x\n", tx)
		}
	}

	for _, tx := range hashConfigSlice {
		if ReadClosedTx(tx.Hash()) == nil {
			t.Errorf("Error writing to k/v storage: %x\n", tx)
		}
	}

	//Delete transactions from closed storage
	for _, tx := range hashAccSlice {
		DeleteClosedTx(tx)
	}

	for _, tx := range hashFundsSlice {
		DeleteClosedTx(tx)
	}

	for _, tx := range hashConfigSlice {
		DeleteClosedTx(tx)
	}

	//Make sure all txs are actually deleted
	for _, tx := range hashAccSlice {
		if ReadClosedTx(tx.Hash()) != nil {
			t.Errorf("Error deleting transaction hash: %x\n", tx)
		}
	}

	for _, tx := range hashFundsSlice {
		if ReadClosedTx(tx.Hash()) != nil {
			t.Errorf("Error deleting transaction hash: %x\n", tx)
		}
	}

	for _, tx := range hashConfigSlice {
		if ReadClosedTx(tx.Hash()) != nil {
			t.Errorf("Error deleting transaction hash: %x\n", tx)
		}
	}
}

//Disk-based k/v storage
func TestReadWriteDeleteBlock(t *testing.T) {

	//No panic
	DeleteOpenBlock([32]byte{'0'})

	b, b2, b3 := new(protocol.Block), new(protocol.Block), new(protocol.Block)
	b.Hash = [32]byte{'0'}
	b2.Hash = [32]byte{'1'}
	b3.Hash = [32]byte{'2'}
	WriteOpenBlock(b)
	WriteOpenBlock(b2)
	WriteOpenBlock(b3)

	if ReadOpenBlock(b.Hash) == nil || ReadOpenBlock(b2.Hash) == nil || ReadOpenBlock(b3.Hash) == nil {
		t.Error("Failed to write block to open block storage.\n")
	}

	newb1 := ReadOpenBlock(b.Hash)
	newb2 := ReadOpenBlock(b2.Hash)
	newb3 := ReadOpenBlock(b3.Hash)

	DeleteOpenBlock(newb1.Hash)
	DeleteOpenBlock(newb2.Hash)
	DeleteOpenBlock(newb3.Hash)

	WriteClosedBlock(newb1)
	WriteClosedBlock(newb2)
	WriteClosedBlock(newb3)

	if ReadOpenBlock(newb1.Hash) != nil ||
		ReadOpenBlock(newb2.Hash) != nil ||
		ReadOpenBlock(newb3.Hash) != nil ||
		ReadClosedBlock(b.Hash) == nil ||
		ReadClosedBlock(b2.Hash) == nil ||
		ReadClosedBlock(b3.Hash) == nil {
		t.Error("Failed to write block to kv storage.\n")
	}

	DeleteClosedBlock(newb1.Hash)
	DeleteClosedBlock(newb2.Hash)
	DeleteClosedBlock(newb3.Hash)

	if ReadClosedBlock(b.Hash) != nil ||
		ReadClosedBlock(b2.Hash) != nil ||
		ReadClosedBlock(b3.Hash) != nil {
		t.Error("Failed to delete block from kv storage.\n")
	}
}<|MERGE_RESOLUTION|>--- conflicted
+++ resolved
@@ -25,11 +25,7 @@
 
 	loopMax := testsize
 	for i := 0; i < loopMax; i++ {
-<<<<<<< HEAD
 		tx, _ := protocol.ConstrFundsTx(0x01, rand.Uint64()%100000+1, rand.Uint64()%10+1, uint32(i), accAHash, accBHash, &PrivKeyA, nil)
-=======
-		tx, _ := protocol.ConstrFundsTx(0x01, rand.Uint64()%100000+1, rand.Uint64()%10+1, uint32(i), accAHash, accBHash, &PrivKeyA, nil, nil)
->>>>>>> af37dd39
 		WriteOpenTx(tx)
 		hashFundsSlice = append(hashFundsSlice, tx)
 	}
@@ -37,11 +33,7 @@
 	loopMax = testsize
 	nullAddress := [64]byte{}
 	for i := 0; i < 1000; i++ {
-<<<<<<< HEAD
-		tx, _, _ := protocol.ConstrAccTx(0, rand.Uint64()%100+1, nullAddress, &RootPrivKey)
-=======
 		tx, _, _ := protocol.ConstrAccTx(0, rand.Uint64()%100+1, nullAddress, &RootPrivKey, nil, nil)
->>>>>>> af37dd39
 		tx.Hash()
 		WriteOpenTx(tx)
 		hashAccSlice = append(hashAccSlice, tx)
