package storage

import (
	"fmt"
	"log"
	"time"

	"github.com/bazo-blockchain/bazo-miner/protocol"
	"github.com/boltdb/bolt"
)

var (
	db                 *bolt.DB
	logger             *log.Logger
	State              = make(map[[32]byte]*protocol.Account)
	RootKeys           = make(map[[32]byte]*protocol.Account)
	txMemPool          = make(map[[32]byte]protocol.Transaction)
	AllClosedBlocksAsc []*protocol.Block
	Bootstrap_Server   string
)

const (
	ERROR_MSG = "Initiate storage aborted: "
)

//Entry function for the storage package
func Init(dbname string, bootstrapIpport string) {
	Bootstrap_Server = bootstrapIpport
	logger = InitLogger()

	var err error
	db, err = bolt.Open(dbname, 0600, &bolt.Options{Timeout: 5 * time.Second})
	if err != nil {
		logger.Fatal(ERROR_MSG, err)
	}

<<<<<<< HEAD
	//Check if db file is empty for all non-bootstraping miners
	//if ipport != BOOTSTRAP_SERVER_PORT {
=======
	//Check if db file is empty for all non-bootstrapping miners
	//TODO Enable again if needed
	//if ipport != BOOTSTRAP_SERVER {
>>>>>>> af37dd39
	//	err := db.View(func(tx *bolt.Tx) error {
	//		err := tx.ForEach(func(name []byte, bkt *bolt.Bucket) error {
	//			err := bkt.ForEach(func(k, v []byte) error {
	//				if k != nil && v != nil {
	//					return errors.New("Non-empty database given.")
	//				}
	//				return nil
	//			})
	//			return err
	//		})
	//		return err
	//	})
	//
	//	if err != nil {
	//		logger.Fatal(ERROR_MSG, err)
	//	}
	//}

	db.Update(func(tx *bolt.Tx) error {
		_, err = tx.CreateBucket([]byte("openblocks"))
		if err != nil {
			return fmt.Errorf(ERROR_MSG+"Create bucket: %s", err)
		}
		return nil
	})
	db.Update(func(tx *bolt.Tx) error {
		_, err = tx.CreateBucket([]byte("closedblocks"))
		if err != nil {
			return fmt.Errorf(ERROR_MSG+"Create bucket: %s", err)
		}
		return nil
	})
	db.Update(func(tx *bolt.Tx) error {
		_, err = tx.CreateBucket([]byte("closedfunds"))
		if err != nil {
			return fmt.Errorf(ERROR_MSG+"Create bucket: %s", err)
		}
		return nil
	})
	db.Update(func(tx *bolt.Tx) error {
		_, err = tx.CreateBucket([]byte("closedaccs"))
		if err != nil {
			return fmt.Errorf(ERROR_MSG+"Create bucket: %s", err)
		}
		return nil
	})
	db.Update(func(tx *bolt.Tx) error {
		_, err = tx.CreateBucket([]byte("closedstakes"))
		if err != nil {
			return fmt.Errorf(ERROR_MSG+"Create bucket: %s", err)
		}
		return nil
	})
	db.Update(func(tx *bolt.Tx) error {
		_, err = tx.CreateBucket([]byte("closedconfigs"))
		if err != nil {
			return fmt.Errorf(ERROR_MSG+"Create bucket: %s", err)
		}
		return nil
	})
	db.Update(func(tx *bolt.Tx) error {
		_, err = tx.CreateBucket([]byte("lastclosedblock"))
		if err != nil {
			return fmt.Errorf(ERROR_MSG+"Create bucket: %s", err)
		}
		return nil
	})
}

func TearDown() {
	db.Close()
}<|MERGE_RESOLUTION|>--- conflicted
+++ resolved
@@ -34,14 +34,8 @@
 		logger.Fatal(ERROR_MSG, err)
 	}
 
-<<<<<<< HEAD
 	//Check if db file is empty for all non-bootstraping miners
 	//if ipport != BOOTSTRAP_SERVER_PORT {
-=======
-	//Check if db file is empty for all non-bootstrapping miners
-	//TODO Enable again if needed
-	//if ipport != BOOTSTRAP_SERVER {
->>>>>>> af37dd39
 	//	err := db.View(func(tx *bolt.Tx) error {
 	//		err := tx.ForEach(func(name []byte, bkt *bolt.Bucket) error {
 	//			err := bkt.ForEach(func(k, v []byte) error {
