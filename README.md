--- conflicted
+++ resolved
@@ -64,11 +64,7 @@
 Commands
 
 ```bash
-<<<<<<< HEAD
 bazo-miner start --dataDir NodeA --address localhost:8000 --bootstrap localhost:8000
-=======
-./bazo-miner start --database StoreA.db --address localhost:8000 --bootstrap localhost:8000 --wallet WalletA.txt --commitment CommitmentA.txt --multisig WalletA.txt --rootwallet WalletA.txt --rootcommitment CommitmentA.txt
->>>>>>> 430f94a3
 ```
 
 We start miner A at address and port `localhost:8000` and connect to itself by setting the bootstrap address to the same address.
@@ -99,11 +95,6 @@
 copy the generated files `WalletB.txt` and `CommitmentB.txt`, as well as the root wallet (in our case `WalletA.key`) 
 and the root commitment (in our case `CommitmentA.key`) to the `NodeB` directory, resulting in the following directory structure:
 
-<<<<<<< HEAD
-=======
-```bash
-./bazo-miner start --database StoreB.db --address localhost:8001 --bootstrap localhost:8000 --wallet WalletB.txt --commitment CommitmentB.txt --rootwallet WalletA.txt --rootcommitment CommitmentA.txt
->>>>>>> 430f94a3
 ```
 :open_file_folder: bazo-miner
 -- :open_file_folder: NodeA
