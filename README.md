--- conflicted
+++ resolved
@@ -1,7 +1,5 @@
 # bazo-miner
-<<<<<<< HEAD
 [![Build Status](https://travis-ci.org/bazo-blockchain/bazo-miner.svg?branch=master)](https://travis-ci.org/bazo-blockchain/bazo-miner)
-=======
 
 ## Setup Instructions 
 
@@ -64,5 +62,4 @@
 ./bazo-miner "database_file.db" ":8000" "validator.txt" "seedfile.txt" "multisig.txt"
 ```
 
-The ipport number must be preﬁxed with ":". If the miner is intended to run locally, the localhost ip address has to be passed with the ipport. Otherwise the miner tries to connect to the network. Note that "database_file.db" and "seedfile.txt" are created if they do not exist. 
->>>>>>> ac1c815a
+The ipport number must be preﬁxed with ":". If the miner is intended to run locally, the localhost ip address has to be passed with the ipport. Otherwise the miner tries to connect to the network. Note that "database_file.db" and "seedfile.txt" are created if they do not exist. 