# bazo-miner
<<<<<<< HEAD
to do
=======
[![Build Status](https://travis-ci.org/bazo-blockchain/bazo-miner.svg?branch=master)](https://travis-ci.org/bazo-blockchain/bazo-miner)

## Setup Instructions 

The programming language Go (developed and tested with version >= 1.9) must be installed, the properties $GOROOT and $GOPATH must be set. For more information, please check out the [official documentation](https://github.com/golang/go/wiki/SettingGOPATH).

### Prerequisites

Before the bazo-miner can be started, two public-private key-pairs are required. The key-pairs can be generated with the bazo-keypairgen application. Run the following instructions in your terminal.

1. Download the bazo-keypairgen application.
```
go get github.com/bazo-blockchain/bazo-keypairgen
```

2. Build the application.
```
$GOPATH/src/github.com/bazo-blockchain/bazo-keypairgen
go build
```

3. Run the application to generate the _validator_ public-private keypair. The validator is the keyﬁle's name containing the validator's public key.
```
./bazo-keypairgen validator.txt
```

4. Run the application to generate the _multisig_ public-private keypair. The multisig is the keyﬁle's name containing the multi-signature server's public key.
```
./bazo-keypairgen multisig.txt
```

### Getting Started

1. Download the bazo-miner application.
```
go get github.com/bazo-blockchain/bazo-miner
```

2. Copy both previously generated files `validator.txt` and `multisig.txt` into the root folder of the bazo-miner folder.
```
$GOPATH/src/github.com/bazo-blockchain/bazo-keypairgen
cp validator.txt $GOPATH/src/github.com/bazo-blockchain/bazo-miner/validator.txt 
cp multisig.txt $GOPATH/src/github.com/bazo-blockchain/bazo-miner/multisig.txt 
```

3. Open the storage configuration file `storage.configs.go` in an editor of your choice.
```
$GOPATH/src/github.com/bazo-blockchain/bazo-miner/storage/configs.go
```

Replace the value of `INITROOTPUBKEY1` with the first line of `validator.txt`. Replace the value of `INITROOTPUBKEY2` with the second line of `validator.txt`. 

4. Build the application.
```
$GOPATH/src/github.com/bazo-blockchain/bazo-miner
go build
```

5. Run the application.
```
./bazo-miner "database_file.db" ":8000" "validator.txt" "seedfile.txt" "multisig.txt"
```

The ipport number must be preﬁxed with ":". If the miner is intended to run locally, the localhost ip address has to be passed with the ipport. Otherwise the miner tries to connect to the network. Note that "database_file.db" and "seedfile.txt" are created if they do not exist. 
>>>>>>> af37dd39
<|MERGE_RESOLUTION|>--- conflicted
+++ resolved
@@ -1,10 +1,7 @@
 # bazo-miner
-<<<<<<< HEAD
-to do
-=======
 [![Build Status](https://travis-ci.org/bazo-blockchain/bazo-miner.svg?branch=master)](https://travis-ci.org/bazo-blockchain/bazo-miner)
 
-## Setup Instructions 
+## Setup Instructions
 
 The programming language Go (developed and tested with version >= 1.9) must be installed, the properties $GOROOT and $GOPATH must be set. For more information, please check out the [official documentation](https://github.com/golang/go/wiki/SettingGOPATH).
 
@@ -43,8 +40,8 @@
 2. Copy both previously generated files `validator.txt` and `multisig.txt` into the root folder of the bazo-miner folder.
 ```
 $GOPATH/src/github.com/bazo-blockchain/bazo-keypairgen
-cp validator.txt $GOPATH/src/github.com/bazo-blockchain/bazo-miner/validator.txt 
-cp multisig.txt $GOPATH/src/github.com/bazo-blockchain/bazo-miner/multisig.txt 
+cp validator.txt $GOPATH/src/github.com/bazo-blockchain/bazo-miner/validator.txt
+cp multisig.txt $GOPATH/src/github.com/bazo-blockchain/bazo-miner/multisig.txt
 ```
 
 3. Open the storage configuration file `storage.configs.go` in an editor of your choice.
@@ -52,7 +49,7 @@
 $GOPATH/src/github.com/bazo-blockchain/bazo-miner/storage/configs.go
 ```
 
-Replace the value of `INITROOTPUBKEY1` with the first line of `validator.txt`. Replace the value of `INITROOTPUBKEY2` with the second line of `validator.txt`. 
+Replace the value of `INITROOTPUBKEY1` with the first line of `validator.txt`. Replace the value of `INITROOTPUBKEY2` with the second line of `validator.txt`.
 
 4. Build the application.
 ```
@@ -65,5 +62,4 @@
 ./bazo-miner "database_file.db" ":8000" "validator.txt" "seedfile.txt" "multisig.txt"
 ```
 
-The ipport number must be preﬁxed with ":". If the miner is intended to run locally, the localhost ip address has to be passed with the ipport. Otherwise the miner tries to connect to the network. Note that "database_file.db" and "seedfile.txt" are created if they do not exist. 
->>>>>>> af37dd39
+The ipport number must be preﬁxed with ":". If the miner is intended to run locally, the localhost ip address has to be passed with the ipport. Otherwise the miner tries to connect to the network. Note that "database_file.db" and "seedfile.txt" are created if they do not exist.