package miner

import (
	"crypto/ecdsa"
	"errors"
	"fmt"
<<<<<<< HEAD
	"github.com/bazo-blockchain/bazo-miner/protocol"
	"github.com/bazo-blockchain/bazo-miner/storage"
=======
>>>>>>> af37dd39
	"log"
	"sync"

	"github.com/bazo-blockchain/bazo-miner/p2p"
	"github.com/bazo-blockchain/bazo-miner/protocol"
	"github.com/bazo-blockchain/bazo-miner/storage"
)

var (
	logger              *log.Logger
	blockValidation     = &sync.Mutex{}
	parameterSlice      []Parameters
	activeParameters    *Parameters
	uptodate            bool
	slashingDict        = make(map[[32]byte]SlashingProof)
	validatorAccAddress [64]byte
	multisigPubKey      *ecdsa.PublicKey
	seedFile            string
)

//Miner entry point
<<<<<<< HEAD
func Init(validatorPubKey, multisig *ecdsa.PublicKey, seedFileName string) {
	var err error

	validatorAccAddress = storage.GetAddressFromPubKey(validatorPubKey)
	multisigPubKey = multisig
	seedFile = seedFileName
=======
func Init(validatorPubKey, multisig *ecdsa.PublicKey, seedFileName string, isBootstrap bool) {
	var hashedSeed [32]byte
	var blockToMine *protocol.Block
>>>>>>> af37dd39

	//Set up logger.
	logger = storage.InitLogger()

<<<<<<< HEAD
	parameterSlice = append(parameterSlice, NewDefaultParameters())
	activeParameters = &parameterSlice[0]

	//Initialize root key.
	//The hashedSeed is necessary since it must be included in the initial block.
	initRootKey()
	if err != nil {
		logger.Printf("Could not create a root account.\n")
	}

	currentTargetTime = new(timerange)
	target = append(target, 15)

	initialBlock, err := initState()
	if err != nil {
		logger.Printf("Could not set up initial state: %v.\n", err)
		return
	}

	logger.Printf("Active config params:%v", activeParameters)

	//Start to listen to network inputs (txs and blocks).
=======
	// Initialise variables
	validatorAccAddress = storage.GetAddressFromPubKey(validatorPubKey)
	multisigPubKey = multisig
	seedFile = seedFileName
	parameterSlice = append(parameterSlice, NewDefaultParameters())
	activeParameters = &parameterSlice[0]
	currentTargetTime = new(timerange)
	target = append(target, 15)

	logger.Printf("Active config params:%v", activeParameters)

	//We must first update the state before we can start mining.
	// In order to make PoS we must know our balance in the state
	if isBootstrap {
		// Get the last closed block from DB or create genesis
		initialBlock, err := SetUpInitialState(hashedSeed)
		blockToMine = initialBlock
		if err != nil {
			logger.Printf("Could not set up initial state: %v.\n", err)
			return
		}
		//Initialize root key
		//the hashedSeed is necessary since it must be included in the initial block
		if hashedSeed, err = initRootKey(); err != nil {
			logger.Printf("Could not create a root account.\n")
			return
		}
		validatorAccount := storage.GetAccount(protocol.SerializeHashContent(validatorAccAddress))
		if validatorAccount == nil {
			fmt.Printf("Error: Validator address not found in state!\n"+
				"This means that you are trying to bootstrap with a key that is not part of the state.\n"+
				"Validator address expected: %x\n", validatorAccAddress)
			return
		}
	} else {
		payload := <-p2p.BlockIn
		processBlock(payload)
		blockToMine = lastBlock
		logger.Println("############################start mining############################")
	}

	// Listen for incoming blocks
>>>>>>> af37dd39
	go incomingData()
	// Start the mining
	mining(blockToMine)
}

//Mining is a constant process, trying to come up with a successful PoW.
func mining(initialBlock *protocol.Block) {
	currentBlock := newBlock(initialBlock.Hash, [32]byte{}, [32]byte{}, initialBlock.Height+1)

	for {
		err := finalizeBlock(currentBlock)
		if err != nil {
			logger.Printf("%v\n", err)
		} else {
<<<<<<< HEAD
			logger.Println("Block mined")
		}

		if err == nil {
=======
			fmt.Println("Block mined")
			//else a block was received meanwhile that was added to the chain, all the effort was in vain :(
			//wait for lock here only
>>>>>>> af37dd39
			broadcastBlock(currentBlock)
			err := validate(currentBlock, false)
			if err == nil {
				logger.Printf("Validated block: %vState:\n%v", currentBlock, getState())
			} else {
				logger.Printf("Received block (%x) could not be validated: %v\n", currentBlock.Hash[0:8], err)
			}
		}

		//This is the same mutex that is claimed at the beginning of a block validation. The reason we do this is
		//that before start mining a new block we empty the mempool which contains tx data that is likely to be
		//validated with block validation, so we wait in order to not work on tx data that is already validated
		//when we finish the block.
		blockValidation.Lock()
		nextBlock := newBlock(lastBlock.Hash, [32]byte{}, [32]byte{}, lastBlock.Height+1)
		currentBlock = nextBlock
		prepareBlock(currentBlock)
		blockValidation.Unlock()
	}
}

//At least one root key needs to be set which is allowed to create new accounts.
func initRootKey() ([32]byte, error) {
	address, addressHash := storage.GetInitRootPubKey()

	var seed [32]byte
	copy(seed[:], storage.INIT_ROOT_SEED[:])

	//Create the hash of the seed which will be included in the transaction.
	hashedSeed := protocol.SerializeHashContent(seed)

<<<<<<< HEAD
	err := storage.AppendNewSeed(seedFile, storage.SeedJson{fmt.Sprintf("%x", string(hashedSeed[:])), string(seed[:])})
	if err != nil {
		return hashedSeed, errors.New(fmt.Sprintf("Error creating the seed file."))
	}

	//Balance must be greater than the staking minimum.
	rootAcc := protocol.NewAccount(address, activeParameters.Staking_minimum, true, hashedSeed)
=======
	newSeed := storage.SeedJson{
		HashedSeed: fmt.Sprintf("%x", string(hashedSeed[:])),
		Seed:       string(seed[:])}

	if err := storage.AppendNewSeed(seedFile, newSeed); err != nil {
		return hashedSeed, errors.New(fmt.Sprintf("Error creating the seed file."))
	}

	//Balance must be greater staking minimum
	rootAcc := protocol.NewAccount(address, [32]byte{}, INITIALINITROOTBALANCE, true, hashedSeed, nil, nil)
	//Add root key to the state
>>>>>>> af37dd39
	storage.State[addressHash] = &rootAcc
	storage.RootKeys[addressHash] = &rootAcc

	return hashedSeed, nil
}<|MERGE_RESOLUTION|>--- conflicted
+++ resolved
@@ -4,15 +4,9 @@
 	"crypto/ecdsa"
 	"errors"
 	"fmt"
-<<<<<<< HEAD
-	"github.com/bazo-blockchain/bazo-miner/protocol"
-	"github.com/bazo-blockchain/bazo-miner/storage"
-=======
->>>>>>> af37dd39
 	"log"
 	"sync"
 
-	"github.com/bazo-blockchain/bazo-miner/p2p"
 	"github.com/bazo-blockchain/bazo-miner/protocol"
 	"github.com/bazo-blockchain/bazo-miner/storage"
 )
@@ -30,23 +24,16 @@
 )
 
 //Miner entry point
-<<<<<<< HEAD
 func Init(validatorPubKey, multisig *ecdsa.PublicKey, seedFileName string) {
 	var err error
 
 	validatorAccAddress = storage.GetAddressFromPubKey(validatorPubKey)
 	multisigPubKey = multisig
 	seedFile = seedFileName
-=======
-func Init(validatorPubKey, multisig *ecdsa.PublicKey, seedFileName string, isBootstrap bool) {
-	var hashedSeed [32]byte
-	var blockToMine *protocol.Block
->>>>>>> af37dd39
 
 	//Set up logger.
 	logger = storage.InitLogger()
 
-<<<<<<< HEAD
 	parameterSlice = append(parameterSlice, NewDefaultParameters())
 	activeParameters = &parameterSlice[0]
 
@@ -69,53 +56,8 @@
 	logger.Printf("Active config params:%v", activeParameters)
 
 	//Start to listen to network inputs (txs and blocks).
-=======
-	// Initialise variables
-	validatorAccAddress = storage.GetAddressFromPubKey(validatorPubKey)
-	multisigPubKey = multisig
-	seedFile = seedFileName
-	parameterSlice = append(parameterSlice, NewDefaultParameters())
-	activeParameters = &parameterSlice[0]
-	currentTargetTime = new(timerange)
-	target = append(target, 15)
-
-	logger.Printf("Active config params:%v", activeParameters)
-
-	//We must first update the state before we can start mining.
-	// In order to make PoS we must know our balance in the state
-	if isBootstrap {
-		// Get the last closed block from DB or create genesis
-		initialBlock, err := SetUpInitialState(hashedSeed)
-		blockToMine = initialBlock
-		if err != nil {
-			logger.Printf("Could not set up initial state: %v.\n", err)
-			return
-		}
-		//Initialize root key
-		//the hashedSeed is necessary since it must be included in the initial block
-		if hashedSeed, err = initRootKey(); err != nil {
-			logger.Printf("Could not create a root account.\n")
-			return
-		}
-		validatorAccount := storage.GetAccount(protocol.SerializeHashContent(validatorAccAddress))
-		if validatorAccount == nil {
-			fmt.Printf("Error: Validator address not found in state!\n"+
-				"This means that you are trying to bootstrap with a key that is not part of the state.\n"+
-				"Validator address expected: %x\n", validatorAccAddress)
-			return
-		}
-	} else {
-		payload := <-p2p.BlockIn
-		processBlock(payload)
-		blockToMine = lastBlock
-		logger.Println("############################start mining############################")
-	}
-
-	// Listen for incoming blocks
->>>>>>> af37dd39
 	go incomingData()
-	// Start the mining
-	mining(blockToMine)
+	mining(initialBlock)
 }
 
 //Mining is a constant process, trying to come up with a successful PoW.
@@ -127,16 +69,10 @@
 		if err != nil {
 			logger.Printf("%v\n", err)
 		} else {
-<<<<<<< HEAD
 			logger.Println("Block mined")
 		}
 
 		if err == nil {
-=======
-			fmt.Println("Block mined")
-			//else a block was received meanwhile that was added to the chain, all the effort was in vain :(
-			//wait for lock here only
->>>>>>> af37dd39
 			broadcastBlock(currentBlock)
 			err := validate(currentBlock, false)
 			if err == nil {
@@ -168,7 +104,6 @@
 	//Create the hash of the seed which will be included in the transaction.
 	hashedSeed := protocol.SerializeHashContent(seed)
 
-<<<<<<< HEAD
 	err := storage.AppendNewSeed(seedFile, storage.SeedJson{fmt.Sprintf("%x", string(hashedSeed[:])), string(seed[:])})
 	if err != nil {
 		return hashedSeed, errors.New(fmt.Sprintf("Error creating the seed file."))
@@ -176,19 +111,6 @@
 
 	//Balance must be greater than the staking minimum.
 	rootAcc := protocol.NewAccount(address, activeParameters.Staking_minimum, true, hashedSeed)
-=======
-	newSeed := storage.SeedJson{
-		HashedSeed: fmt.Sprintf("%x", string(hashedSeed[:])),
-		Seed:       string(seed[:])}
-
-	if err := storage.AppendNewSeed(seedFile, newSeed); err != nil {
-		return hashedSeed, errors.New(fmt.Sprintf("Error creating the seed file."))
-	}
-
-	//Balance must be greater staking minimum
-	rootAcc := protocol.NewAccount(address, [32]byte{}, INITIALINITROOTBALANCE, true, hashedSeed, nil, nil)
-	//Add root key to the state
->>>>>>> af37dd39
 	storage.State[addressHash] = &rootAcc
 	storage.RootKeys[addressHash] = &rootAcc
 
