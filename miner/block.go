--- conflicted
+++ resolved
@@ -1085,13 +1085,7 @@
 
 	//Check block size.
 	if block.GetSize() > activeParameters.Block_size {
-<<<<<<< HEAD
-		logger.Printf("BLOCK_SIZE: Blocksize %v > ActiveParam ", block.GetSize())
-		logger.Printf("BLOCK_SIZE: bloomfiltersize %v ", block.GetBloomFilterSize())
 		return nil, nil, nil, nil, nil, nil, errors.New("Block size too large.")
-=======
-		return nil, nil, nil, nil, errors.New("Block size too large.")
->>>>>>> bcb6e64b
 	}
 
 	//Duplicates are not allowed, use tx hash hashmap to easily check for duplicates.
@@ -1216,15 +1210,9 @@
 		}
 	}
 
-<<<<<<< HEAD
 	//Merkle Tree validation
-	if protocol.BuildMerkleTree(block).MerkleRoot() != block.MerkleRoot {
+	if block.Aggregated == false && protocol.BuildMerkleTree(block).MerkleRoot() != block.MerkleRoot {
 		return nil, nil, nil, nil, nil,  nil, errors.New("Merkle Root is incorrect.")
-=======
-	//Merkle Tree validation --> If already aggregated, no need for Merkle Tree validation, because there are no Tx in the block
-	if block.Aggregated == false && protocol.BuildMerkleTree(block).MerkleRoot() != block.MerkleRoot {
-		return nil, nil, nil, nil, errors.New("Merkle Root is incorrect.")
->>>>>>> bcb6e64b
 	}
 
 	return accTxSlice, fundsTxSlice, configTxSlice, stakeTxSlice, aggSenderTxSlice, aggReceiverTxSlice,  err
@@ -1357,7 +1345,6 @@
 			broadcastVerifiedTxs(data.fundsTxSlice)
 		}
 
-<<<<<<< HEAD
 		for _, tx := range data.aggReceiverTxSlice {
 
 			//delete FundsTx per aggSenderTx in open storage and write them to the closed storage.
@@ -1374,14 +1361,6 @@
 		if len(data.fundsTxSlice) > 0 {
 			broadcastVerifiedTxs(data.fundsTxSlice)
 		}
-=======
-		logger.Printf("Size of Block %x: %v Bytes. --> Header: %v Bytes, Body: %v Bytes " +
-			"--> Body includes %v Bytes of TxData\n",
-			data.block.Hash[0:8], data.block.GetSize(), data.block.GetHeaderSize(), data.block.GetBodySize(),
-			data.block.GetTxDataSize())
-		//CalculateBlockchainSize(int(data.block.GetSize()))
-		logger.Printf("AVERAGE_TX_SIZE: %f", storage.ReadAverageTxSize())
->>>>>>> bcb6e64b
 
 		//It might be that block is not in the openblock storage, but this doesn't matter.
 		storage.DeleteOpenBlock(data.block.Hash)
