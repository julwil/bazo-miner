--- conflicted
+++ resolved
@@ -4,11 +4,12 @@
 	"encoding/binary"
 	"errors"
 	"fmt"
-	"github.com/bazo-blockchain/bazo-miner/storage"
 	"net"
 	"strconv"
 	"strings"
 	"time"
+
+	"github.com/bazo-blockchain/bazo-miner/storage"
 )
 
 var (
@@ -42,14 +43,7 @@
 	go forwardVerifiedTxsToMiner()
 	go peerService()
 
-<<<<<<< HEAD
-	//Set localPort global, this will be the listening port for incoming connection
-	bootstrapPort := strings.Split(storage.BootstrapServer, ":")[1]
-	localPort := strings.Split(Ipport, ":")[1]
-	if localPort != bootstrapPort {
-=======
 	if !IsBootstrap() {
->>>>>>> 430f94a3
 		bootstrap()
 	}
 
