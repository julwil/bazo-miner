package protocol

import (
	"math/rand"
	"reflect"
	"testing"
	"time"
)

func TestAccTx_Serialization(t *testing.T) {
	rand := rand.New(rand.NewSource(time.Now().Unix()))

	nullAddress := [64]byte{}
	loopMax := int(rand.Uint32() % 10000)
	for i := 1; i < loopMax; i++ {
<<<<<<< HEAD
		tx, _, _ := ConstrAccTx(0, rand.Uint64()%100+1, [64]byte{}, &RootPrivKey)
=======
		tx, _, _ := ConstrAccTx(0, rand.Uint64()%100+1, nullAddress, &RootPrivKey, nil, nil)
>>>>>>> af37dd39
		data := tx.Encode()
		var decodedTx *AccTx
		decodedTx = decodedTx.Decode(data)
		if !reflect.DeepEqual(tx, decodedTx) {
			t.Errorf("AccTx Serialization failed (%v) vs. (%v)\n", tx, decodedTx)
		}
	}
}

func TestAccTx_Serialization_Contract(t *testing.T) {
	rand := rand.New(rand.NewSource(time.Now().Unix()))

	nullAddress := [64]byte{}
	loopMax := int(rand.Uint32() % 10000)
	for i := 1; i < loopMax; i++ {
		tx, _, _ := ConstrAccTx(0, rand.Uint64()%100+1, nullAddress, &RootPrivKey, RandomBytes(), []ByteArray{[]byte{1}})
		data := tx.Encode()
		var decodedTx *AccTx
		decodedTx = decodedTx.Decode(data)
		if !reflect.DeepEqual(tx, decodedTx) {
			t.Errorf("ContractTx Serialization failed (%v) vs. (%v)\n", tx, decodedTx)
		}
	}
}<|MERGE_RESOLUTION|>--- conflicted
+++ resolved
@@ -13,11 +13,7 @@
 	nullAddress := [64]byte{}
 	loopMax := int(rand.Uint32() % 10000)
 	for i := 1; i < loopMax; i++ {
-<<<<<<< HEAD
-		tx, _, _ := ConstrAccTx(0, rand.Uint64()%100+1, [64]byte{}, &RootPrivKey)
-=======
-		tx, _, _ := ConstrAccTx(0, rand.Uint64()%100+1, nullAddress, &RootPrivKey, nil, nil)
->>>>>>> af37dd39
+		tx, _, _ := ConstrAccTx(0, rand.Uint64()%100+1, nullAddress, &RootPrivKey)
 		data := tx.Encode()
 		var decodedTx *AccTx
 		decodedTx = decodedTx.Decode(data)
