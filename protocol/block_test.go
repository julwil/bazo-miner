package protocol

import (
	"fmt"
	"math/rand"
	"reflect"
	"testing"
	"time"
)

func TestBlockCreation(t *testing.T) {
	var prevHash [32]byte
	var height uint32

	rand.Read(prevHash[:])
	height = 100

	createdBlock := NewBlock(prevHash, height)

	if !reflect.DeepEqual(createdBlock.PrevHash, prevHash) {
		t.Errorf("Previous hash does not match the given one: %x vs. %x", createdBlock.PrevHash, prevHash);
	}

	if !reflect.DeepEqual(createdBlock.Height, height) {
		t.Errorf("Height does not match the given one: %x vs. %x", createdBlock.Height, height);
	}
}

func TestBlockHash(t *testing.T) {
	var prevHash [32]byte
	var height uint32

	rand.Read(prevHash[:])
	height = 100

	block := NewBlock(prevHash, height)

	hash1 := block.HashBlock()

	if !reflect.DeepEqual(hash1, block.HashBlock()) {
		t.Errorf("Block hashing failed!")
	}

	rand.Read(prevHash[:])
	height = 101

	block.PrevHash = prevHash
	block.Height = height

	hash2 := block.HashBlock()

	if !reflect.DeepEqual(hash2, block.HashBlock()) {
		t.Errorf("Block hashing failed!")
	}
}

func TestBlockSerialization(t *testing.T) {
	randVar := rand.New(rand.NewSource(time.Now().Unix()))

<<<<<<< HEAD
	b := new(Block)
	b.Hash = [32]byte{0, 1, 2, 3, 4}
	b.PrevHash = [32]byte{1, 2, 3, 4, 5}
	b.Nonce = [8]byte{0, 1, 2, 3, 4, 5, 6, 7}
	b.Timestamp = time.Now().Unix()
	b.MerkleRoot = [32]byte{2, 3, 4, 5, 6}
	b.Beneficiary = [64]byte{3, 4, 5, 6, 7}
	b.NrAccTx = uint16(rand.Uint32())
	b.NrFundsTx = uint16(rand.Uint32())
	b.NrConfigTx = uint8(rand.Uint32())
	b.NrStakeTx = uint16(rand.Uint32())
	b.SlashedAddress = [64]byte{0, 1, 2, 3, 4}
	b.Height = uint32(rand.Uint32())
	b.CommitmentProof = [crypto.COMM_PROOF_LENGTH]byte{0, 1, 2, 3, 4}
	b.ConflictingBlockHash1 = [32]byte{0, 1, 2, 3, 4}
	b.ConflictingBlockHash2 = [32]byte{0, 1, 2, 3, 4}
=======
	var block Block

	block.Header = 1
	rand.Read(block.Hash[:])
	rand.Read(block.PrevHash[:])
	rand.Read(block.Nonce[:])
	block.Timestamp = time.Now().Unix()
	rand.Read(block.MerkleRoot[:])
	rand.Read(block.Beneficiary[:])
	block.NrAccTx = uint16(randVar.Uint32())
	block.NrFundsTx = uint16(randVar.Uint32())
	block.NrConfigTx = uint8(randVar.Uint32())
	block.NrStakeTx = uint16(randVar.Uint32())
	rand.Read(block.SlashedAddress[:])
	block.Height = uint32(randVar.Uint32())
	rand.Read(block.ConflictingBlockHash1[:])
	rand.Read(block.ConflictingBlockHash2[:])

	var compareBlock Block
	encodedBlock := block.Encode()
	compareBlock = *compareBlock.Decode(encodedBlock)

	if !reflect.DeepEqual(block, compareBlock) {
		t.Error("Block encoding/decoding failed!")
	}
}

func TestBlockHeaderSerialization(t *testing.T) {
	randVar := rand.New(rand.NewSource(time.Now().Unix()))
>>>>>>> 430f94a3

	var blockHeader Block

	blockHeader.Header = 1
	rand.Read(blockHeader.Hash[:])
	rand.Read(blockHeader.PrevHash[:])
	blockHeader.NrConfigTx = uint8(randVar.Uint32())
	blockHeader.NrElementsBF = uint16(randVar.Uint32())

	var v1, v2, v3 [32]byte
	rand.Read(v1[:])
	rand.Read(v2[:])
	rand.Read(v3[:])

	blockHeader.InitBloomFilter([][32]byte{v1, v2, v3})

	blockHeader.Height = uint32(randVar.Uint32())
	rand.Read(blockHeader.Beneficiary[:])

	var compareBlockHeader Block
	encodedBlock := blockHeader.EncodeHeader()
	compareBlockHeader = *compareBlockHeader.Decode(encodedBlock)

	if !reflect.DeepEqual(blockHeader, compareBlockHeader) {
		t.Error("Block encoding/decoding failed!")
	}

	if blockHeader.BloomFilter.Test(v1[:]) == false {
		t.Error("Bloomfilter test failed!")
	}

	if blockHeader.BloomFilter.Test(v2[:]) == false {
		t.Error("Bloomfilter test failed!")
	}

	if blockHeader.BloomFilter.Test(v3[:]) == false {
		t.Error("Bloomfilter test failed!")
	}
}

func TestGetSize(t *testing.T) {
	b := new(Block)

	b.NrAccTx = uint16(rand.Uint32())
	b.NrFundsTx = uint16(rand.Uint32())
	b.NrConfigTx = uint8(rand.Uint32())
	b.NrStakeTx = uint16(rand.Uint32())

	txAmount := b.NrAccTx + b.NrFundsTx + uint16(b.NrConfigTx) + b.NrStakeTx

	if b.GetSize() != uint64(txAmount)*TXHASH_LEN+128+4+MIN_BLOCK_SIZE {
		fmt.Printf("Miscalculated block size: %v vs. %v\n", b.GetSize(), uint64(txAmount)*32+MIN_BLOCK_SIZE)
	}
}<|MERGE_RESOLUTION|>--- conflicted
+++ resolved
@@ -18,11 +18,11 @@
 	createdBlock := NewBlock(prevHash, height)
 
 	if !reflect.DeepEqual(createdBlock.PrevHash, prevHash) {
-		t.Errorf("Previous hash does not match the given one: %x vs. %x", createdBlock.PrevHash, prevHash);
+		t.Errorf("Previous hash does not match the given one: %x vs. %x", createdBlock.PrevHash, prevHash)
 	}
 
 	if !reflect.DeepEqual(createdBlock.Height, height) {
-		t.Errorf("Height does not match the given one: %x vs. %x", createdBlock.Height, height);
+		t.Errorf("Height does not match the given one: %x vs. %x", createdBlock.Height, height)
 	}
 }
 
@@ -57,24 +57,6 @@
 func TestBlockSerialization(t *testing.T) {
 	randVar := rand.New(rand.NewSource(time.Now().Unix()))
 
-<<<<<<< HEAD
-	b := new(Block)
-	b.Hash = [32]byte{0, 1, 2, 3, 4}
-	b.PrevHash = [32]byte{1, 2, 3, 4, 5}
-	b.Nonce = [8]byte{0, 1, 2, 3, 4, 5, 6, 7}
-	b.Timestamp = time.Now().Unix()
-	b.MerkleRoot = [32]byte{2, 3, 4, 5, 6}
-	b.Beneficiary = [64]byte{3, 4, 5, 6, 7}
-	b.NrAccTx = uint16(rand.Uint32())
-	b.NrFundsTx = uint16(rand.Uint32())
-	b.NrConfigTx = uint8(rand.Uint32())
-	b.NrStakeTx = uint16(rand.Uint32())
-	b.SlashedAddress = [64]byte{0, 1, 2, 3, 4}
-	b.Height = uint32(rand.Uint32())
-	b.CommitmentProof = [crypto.COMM_PROOF_LENGTH]byte{0, 1, 2, 3, 4}
-	b.ConflictingBlockHash1 = [32]byte{0, 1, 2, 3, 4}
-	b.ConflictingBlockHash2 = [32]byte{0, 1, 2, 3, 4}
-=======
 	var block Block
 
 	block.Header = 1
@@ -90,6 +72,7 @@
 	block.NrStakeTx = uint16(randVar.Uint32())
 	rand.Read(block.SlashedAddress[:])
 	block.Height = uint32(randVar.Uint32())
+	rand.Read(block.CommitmentProof[:])
 	rand.Read(block.ConflictingBlockHash1[:])
 	rand.Read(block.ConflictingBlockHash2[:])
 
@@ -104,7 +87,6 @@
 
 func TestBlockHeaderSerialization(t *testing.T) {
 	randVar := rand.New(rand.NewSource(time.Now().Unix()))
->>>>>>> 430f94a3
 
 	var blockHeader Block
 
